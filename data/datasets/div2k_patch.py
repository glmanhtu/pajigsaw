--- conflicted
+++ resolved
@@ -50,11 +50,7 @@
         image_size=64,
         erosion_ratio=0.07,
         with_negative=False,
-<<<<<<< HEAD
         repeat=500
-=======
-        repeat=10
->>>>>>> 012f2d09
     ) -> None:
         super().__init__(root, split, transforms, transform, target_transform, image_size, erosion_ratio, with_negative)
         self.repeat = repeat
